--- conflicted
+++ resolved
@@ -29,7 +29,6 @@
     // 승객별 상태 관리 (userId -> 상태 맵)
     private final Map<String, PassengerState> passengerStates = new ConcurrentHashMap<>();
 
-<<<<<<< HEAD
     // ================== 운행 중 탑승 감지를 위한 조정된 임계값 ==================
     private static final double AUTO_BOARDING_DISTANCE_THRESHOLD = 50.0;  // 50미터로 축소 (운행 중 감지)
     private static final double AUTO_ALIGHTING_DISTANCE_THRESHOLD = 100.0; // 100미터 유지
@@ -39,16 +38,6 @@
     private static final long MIN_UPDATE_INTERVAL_MS = 1000;               // 1초로 증가
     private static final double GPS_JUMP_THRESHOLD = 500.0;                // 500m로 축소
     private static final double BUS_SPEED_THRESHOLD_KMH = 10.0;            // 시속 10km 이하일 때 탑승 가능
-=======
-    // ================== [테스트용] 느슨하게 조정된 임계값들 ==================
-    private static final double AUTO_BOARDING_DISTANCE_THRESHOLD = 100.0; // 100미터로 확장
-    private static final double AUTO_ALIGHTING_DISTANCE_THRESHOLD = 80.0;
-    private static final int CONSECUTIVE_DETECTION_THRESHOLD = 1;      // 1회로 감소 (즉시 감지)
-    private static final long MIN_DWELL_TIME_SECONDS = 0;               // 0초로 감소 (대기 시간 없음)
-    private static final long MIN_TRIP_TIME_SECONDS = 5;                // 5초로 감소
-    private static final long MIN_UPDATE_INTERVAL_MS = 500;             // 0.5초로 감소
-    private static final double GPS_JUMP_THRESHOLD = 1000.0;            // 1km로 확장 (GPS 오차 허용)
->>>>>>> b31a40c8
     // ===================================================================
 
     /**
@@ -86,7 +75,6 @@
 
         state.updateLocation(locationDTO.getLatitude(), locationDTO.getLongitude(), locationDTO.getTimestamp());
 
-<<<<<<< HEAD
         // 실시간 버스 위치 정보 조회
         log.info("🔍 [위치처리] 실시간 버스 위치 조회 시작 - 조직: {}", organizationId);
         Map<String, BusRealTimeLocationDTO> busLocations = busService.getCurrentBusLocations(organizationId);
@@ -95,31 +83,15 @@
 
         if (busLocations.isEmpty()) {
             log.warn("❌ [위치처리] 조직 {}에 활성화된 버스가 없음", organizationId);
-=======
-        log.info("🔍 [위치처리] 운행 중인 버스 조회 시작 - 조직: {}", organizationId);
-        List<Bus> operatingBuses = busRepository.findByOrganizationIdAndIsOperateTrue(organizationId);
-
-        log.info("🚌 [위치처리] 운행 중인 버스 조회 결과 - 총 {}대", operatingBuses.size());
-
-        if (operatingBuses.isEmpty()) {
-            log.warn("❌ [위치처리] 조직 {}에 운행 중인 버스가 없음", organizationId);
->>>>>>> b31a40c8
             return false;
         }
 
         if (state.isOnBus()) {
             log.info("🚌 [위치처리] 승객이 버스에 탑승 중 - 하차 감지 처리 시작");
-<<<<<<< HEAD
             return detectAlighting(state, busLocations);
         } else {
             log.info("🚶 [위치처리] 승객이 버스에 미탑승 - 탑승 감지 처리 시작");
             return detectBoarding(state, busLocations);
-=======
-            return detectAlighting(state, operatingBuses);
-        } else {
-            log.info("🚶 [위치처리] 승객이 버스에 미탑승 - 탑승 감지 처리 시작");
-            return detectBoarding(state, operatingBuses);
->>>>>>> b31a40c8
         }
     }
 
@@ -161,7 +133,6 @@
     /**
      * 탑승 감지 처리 - 운행 중 탑승 가능
      */
-<<<<<<< HEAD
     private boolean detectBoarding(PassengerState state, Map<String, BusRealTimeLocationDTO> busLocations) {
         log.info("🎫 [탑승감지] 탑승 감지 처리 시작 - 사용자: {}", state.getUserId());
         BusLocationDistance closestBus = findClosestBus(state, busLocations);
@@ -169,15 +140,6 @@
         if (closestBus != null) {
             log.info("🎯 [탑승감지] 가장 가까운 버스 발견 - 버스: {}, 거리: {}m, 속도: {}km/h",
                     closestBus.busNumber, Math.round(closestBus.distance), closestBus.estimatedSpeed);
-=======
-    private boolean detectBoarding(PassengerState state, List<Bus> buses) {
-        log.info("🎫 [탑승감지] 탑승 감지 처리 시작 - 사용자: {}", state.getUserId());
-        BusDistance closestBus = findClosestBus(state, buses);
-
-        if (closestBus != null) {
-            log.info("🎯 [탑승감지] 가장 가까운 버스 발견 - 버스: {}, 거리: {}m",
-                    closestBus.bus.getBusNumber(), Math.round(closestBus.distance));
->>>>>>> b31a40c8
         } else {
             log.debug("❌ [탑승감지] 가까운 버스 없음");
             return false;
@@ -185,19 +147,12 @@
 
         if (closestBus != null && closestBus.distance <= AUTO_BOARDING_DISTANCE_THRESHOLD) {
             log.info("📍 [탑승감지] 탑승 거리 임계값 내 진입 - 버스: {}, 거리: {}m (임계값: {}m)",
-<<<<<<< HEAD
                     closestBus.busNumber, Math.round(closestBus.distance), AUTO_BOARDING_DISTANCE_THRESHOLD);
 
             // 버스 속도 체크 (운행 중에도 느리게 움직이면 탑승 가능)
             if (closestBus.estimatedSpeed > BUS_SPEED_THRESHOLD_KMH) {
                 log.debug("🚌 [탑승감지] 버스가 빠르게 이동 중 ({}km/h > {}km/h) - 대기",
                         closestBus.estimatedSpeed, BUS_SPEED_THRESHOLD_KMH);
-=======
-                    closestBus.bus.getBusNumber(), Math.round(closestBus.distance), AUTO_BOARDING_DISTANCE_THRESHOLD);
-
-            if (!isBusStationary(closestBus.bus)) {
-                log.debug("🚌 [탑승감지] 버스가 이동 중이므로 탑승 감지 건너뜀 - 버스: {}", closestBus.bus.getBusNumber());
->>>>>>> b31a40c8
                 state.resetBoardingDetectionCount();
                 return false;
             }
@@ -208,7 +163,6 @@
             }
 
             log.info("✅ [탑승감지] 대기 시간 조건 충족 - 최소: {}초", MIN_DWELL_TIME_SECONDS);
-<<<<<<< HEAD
             state.incrementBoardingDetectionCount(closestBus.busNumber);
 
             log.info("🔢 [탑승감지] 탑승 감지 카운트 증가 - 사용자: {}, 버스: {}, 거리: {}m, 감지횟수: {}/{}",
@@ -221,20 +175,6 @@
                         state.getUserId(), closestBus.busNumber,
                         Math.round(closestBus.distance), state.getBoardingDetectionCount());
                 return processBoarding(state, closestBus.busNumber, closestBus.organizationId);
-=======
-            state.incrementBoardingDetectionCount(closestBus.bus.getBusNumber());
-
-            log.info("🔢 [탑승감지] 탑승 감지 카운트 증가 - 사용자: {}, 버스: {}, 거리: {}m, 감지횟수: {}/{}",
-                    state.getUserId(), closestBus.bus.getBusNumber(),
-                    Math.round(closestBus.distance), state.getBoardingDetectionCount(),
-                    CONSECUTIVE_DETECTION_THRESHOLD);
-
-            if (state.getBoardingDetectionCount() >= CONSECUTIVE_DETECTION_THRESHOLD) {
-                log.info("🎉 [탑승감지] 승객 자동 탑승 감지 완료! - 사용자: {}, 버스: {}, 거리: {}m, 감지횟수: {}",
-                        state.getUserId(), closestBus.bus.getBusNumber(),
-                        Math.round(closestBus.distance), state.getBoardingDetectionCount());
-                return processBoarding(state, closestBus.bus);
->>>>>>> b31a40c8
             } else {
                 log.info("⏳ [탑승감지] 감지 횟수 부족 - 계속 감지 중: {}/{}",
                         state.getBoardingDetectionCount(), CONSECUTIVE_DETECTION_THRESHOLD);
@@ -248,7 +188,6 @@
         return false;
     }
 
-<<<<<<< HEAD
     /**
      * 하차 감지 처리
      */
@@ -260,19 +199,6 @@
 
         if (onBusLocation == null) {
             log.error("❌ [하차감지] 승객 {}가 탑승 중인 버스 {}의 위치를 찾을 수 없어 강제 하차 처리",
-=======
-    // ... (이하 나머지 메서드들은 모두 동일합니다) ...
-    private boolean detectAlighting(PassengerState state, List<Bus> buses) {
-        log.info("🚪 [하차감지] 하차 감지 처리 시작 - 사용자: {}, 탑승버스: {}",
-                state.getUserId(), state.getCurrentBusNumber());
-        Bus onBus = buses.stream()
-                .filter(bus -> bus.getBusNumber().equals(state.getCurrentBusNumber()))
-                .findFirst()
-                .orElse(null);
-
-        if (onBus == null) {
-            log.error("❌ [하차감지] 승객 {}가 탑승 중인 버스 {}를 찾을 수 없어 강제 하차 처리",
->>>>>>> b31a40c8
                     state.getUserId(), state.getCurrentBusNumber());
             state.setOnBus(false);
             state.setCurrentBusNumber(null);
@@ -280,15 +206,9 @@
         }
 
         log.info("🚌 [하차감지] 탑승 중인 버스 확인됨 - 버스: {}, 위치: ({}, {})",
-<<<<<<< HEAD
                 onBusLocation.getBusNumber(),
                 onBusLocation.getLatitude(),
                 onBusLocation.getLongitude());
-=======
-                onBus.getBusNumber(),
-                onBus.getLocation() != null ? onBus.getLocation().getY() : "null",
-                onBus.getLocation() != null ? onBus.getLocation().getX() : "null");
->>>>>>> b31a40c8
 
         double distance = calculateDistance(
                 state.getLatitude(), state.getLongitude(),
@@ -296,12 +216,8 @@
         );
 
         log.info("📏 [하차감지] 버스와의 거리 계산 - 사용자: {}, 버스: {}, 거리: {}m (임계값: {}m)",
-<<<<<<< HEAD
                 state.getUserId(), onBusLocation.getBusNumber(),
                 Math.round(distance), AUTO_ALIGHTING_DISTANCE_THRESHOLD);
-=======
-                state.getUserId(), onBus.getBusNumber(), Math.round(distance), AUTO_ALIGHTING_DISTANCE_THRESHOLD);
->>>>>>> b31a40c8
 
         if (!hasMinimumTripTime(state, MIN_TRIP_TIME_SECONDS)) {
             log.debug("⏰ [하차감지] 최소 여행 시간 미충족 - 필요: {}초", MIN_TRIP_TIME_SECONDS);
@@ -314,25 +230,15 @@
             state.incrementAlightingDetectionCount();
 
             log.info("📍 [하차감지] 하차 거리 임계값 초과 - 사용자: {}, 버스: {}, 거리: {}m, 감지횟수: {}/{}",
-<<<<<<< HEAD
                     state.getUserId(), onBusLocation.getBusNumber(),
-=======
-                    state.getUserId(), onBus.getBusNumber(),
->>>>>>> b31a40c8
                     Math.round(distance), state.getAlightingDetectionCount(),
                     CONSECUTIVE_DETECTION_THRESHOLD);
 
             if (state.getAlightingDetectionCount() >= CONSECUTIVE_DETECTION_THRESHOLD) {
                 log.info("🎉 [하차감지] 승객 자동 하차 감지 완료! - 사용자: {}, 버스: {}, 거리: {}m, 감지횟수: {}",
-<<<<<<< HEAD
                         state.getUserId(), onBusLocation.getBusNumber(),
                         Math.round(distance), state.getAlightingDetectionCount());
                 return processAlighting(state, onBusLocation.getBusNumber(), onBusLocation.getOrganizationId());
-=======
-                        state.getUserId(), onBus.getBusNumber(),
-                        Math.round(distance), state.getAlightingDetectionCount());
-                return processAlighting(state, onBus);
->>>>>>> b31a40c8
             } else {
                 log.info("⏳ [하차감지] 감지 횟수 부족 - 계속 감지 중: {}/{}",
                         state.getAlightingDetectionCount(), CONSECUTIVE_DETECTION_THRESHOLD);
@@ -346,14 +252,6 @@
         return false;
     }
 
-<<<<<<< HEAD
-=======
-    private boolean isBusStationary(Bus bus) {
-        log.debug("🚏 [버스정차] 버스 정차 여부 확인 - 버스: {} (현재는 항상 true 반환)", bus.getBusNumber());
-        return true;
-    }
-
->>>>>>> b31a40c8
     private boolean hasMinimumDwellTime(PassengerState state, long minSeconds) {
         if (state.getLocationSetTime() == 0) {
             log.debug("⏰ [체류시간] 위치 설정 시간이 없어서 대기 시간 확인 불가");
@@ -381,7 +279,6 @@
         return result;
     }
 
-<<<<<<< HEAD
     /**
      * 가장 가까운 버스 찾기 - 실시간 위치 기반
      */
@@ -395,23 +292,10 @@
         for (Map.Entry<String, BusRealTimeLocationDTO> entry : busLocations.entrySet()) {
             BusRealTimeLocationDTO busLocation = entry.getValue();
 
-=======
-    private BusDistance findClosestBus(PassengerState state, List<Bus> buses) {
-        log.debug("🔍 [가까운버스] 가장 가까운 버스 찾기 시작 - 사용자: {}, 버스 수: {}",
-                state.getUserId(), buses.size());
-        BusDistance closest = null;
-        double minDistance = Double.MAX_VALUE;
-        for (Bus bus : buses) {
-            if (bus.getLocation() == null) {
-                log.debug("🚌 [가까운버스] 버스 {}의 위치 정보가 없어서 스킵", bus.getBusNumber());
-                continue;
-            }
->>>>>>> b31a40c8
             double distance = calculateDistance(
                     state.getLatitude(), state.getLongitude(),
                     busLocation.getLatitude(), busLocation.getLongitude()
             );
-<<<<<<< HEAD
 
             // 버스 속도 추정 (이전 위치 정보가 있다면)
             double estimatedSpeed = estimateBusSpeed(busLocation);
@@ -450,26 +334,7 @@
         // 현재는 모든 버스가 정차 중이라고 가정
         return 0.0;
     }
-
-=======
-            log.debug("📏 [가까운버스] 버스 {} 거리: {}m", bus.getBusNumber(), Math.round(distance));
-            if (distance < minDistance) {
-                minDistance = distance;
-                closest = new BusDistance(bus, distance);
-                log.debug("🎯 [가까운버스] 새로운 최단거리 버스 발견 - 버스: {}, 거리: {}m",
-                        bus.getBusNumber(), Math.round(distance));
-            }
-        }
-        if (closest != null) {
-            log.info("✅ [가까운버스] 가장 가까운 버스 확정 - 버스: {}, 거리: {}m",
-                    closest.bus.getBusNumber(), Math.round(closest.distance));
-        } else {
-            log.warn("❌ [가까운버스] 위치 정보가 있는 버스가 없음");
-        }
-        return closest;
-    }
-
->>>>>>> b31a40c8
+          
     private double calculateDistance(double lat1, double lon1, double lat2, double lon2) {
         if (lat1 == lat2 && lon1 == lon2) return 0;
         final double R = 6371000;
@@ -486,16 +351,11 @@
         return R * c;
     }
 
-<<<<<<< HEAD
     /**
      * 탑승 처리 - 버스 번호와 조직 ID 사용
      */
     private boolean processBoarding(PassengerState state, String busNumber, String organizationId) {
         log.info("🎫 [탑승처리] 자동 탑승 처리 시작 - 사용자: {}, 버스: {}", state.getUserId(), busNumber);
-=======
-    private boolean processBoarding(PassengerState state, Bus bus) {
-        log.info("🎫 [탑승처리] 자동 탑승 처리 시작 - 사용자: {}, 버스: {}", state.getUserId(), bus.getBusNumber());
->>>>>>> b31a40c8
         try {
             BusBoardingDTO boardingDTO = new BusBoardingDTO();
             boardingDTO.setBusNumber(busNumber);
@@ -503,7 +363,6 @@
             boardingDTO.setUserId(state.getUserId());
             boardingDTO.setAction(BusBoardingDTO.BoardingAction.BOARD);
             boardingDTO.setTimestamp(System.currentTimeMillis());
-<<<<<<< HEAD
 
             log.info("📋 [탑승처리] 탑승 DTO 생성 완료 - {}", boardingDTO);
             log.info("🚀 [탑승처리] BusService.processBusBoarding 호출 시작");
@@ -512,57 +371,33 @@
 
             log.info("🎯 [탑승처리] BusService.processBusBoarding 호출 결과: {}", success);
 
-=======
-            log.info("📋 [탑승처리] 탑승 DTO 생성 완료 - {}", boardingDTO);
-            log.info("🚀 [탑승처리] BusService.processBusBoarding 호출 시작");
-            boolean success = busService.processBusBoarding(boardingDTO);
-            log.info("🎯 [탑승처리] BusService.processBusBoarding 호출 결과: {}", success);
->>>>>>> b31a40c8
             if (success) {
                 state.setOnBus(true);
                 state.setCurrentBusNumber(busNumber);
                 state.setBoardingTime(System.currentTimeMillis());
                 state.resetBoardingDetectionCount();
                 state.resetAlightingDetectionCount();
-<<<<<<< HEAD
                 log.info("🎉 [탑승처리] 승객 자동 탑승 처리 완료! - 사용자: {}, 버스: {}",
                         state.getUserId(), busNumber);
                 return true;
             } else {
                 log.warn("❌ [탑승처리] 승객 자동 탑승 처리 실패 - 사용자: {}, 버스: {} (좌석 부족 또는 운행 중지)",
                         state.getUserId(), busNumber);
-=======
-                log.info("🎉 [탑승처리] 승객 자동 탑승 처리 완료! - 사용자: {}, 버스: {}, 현재 승객수: {}",
-                        state.getUserId(), bus.getBusNumber(), bus.getOccupiedSeats() + 1);
-                return true;
-            } else {
-                log.warn("❌ [탑승처리] 승객 자동 탑승 처리 실패 - 사용자: {}, 버스: {} (좌석 부족 또는 운행 중지)",
-                        state.getUserId(), bus.getBusNumber());
->>>>>>> b31a40c8
                 state.resetBoardingDetectionCount();
                 return false;
             }
         } catch (Exception e) {
             log.error("❌ [탑승처리] 자동 탑승 처리 중 오류 발생 - 사용자: {}, 버스: {}, 오류: {}",
-<<<<<<< HEAD
                     state.getUserId(), busNumber, e.getMessage(), e);
-=======
-                    state.getUserId(), bus.getBusNumber(), e.getMessage(), e);
->>>>>>> b31a40c8
-            return false;
-        }
-    }
-
-<<<<<<< HEAD
+            return false;
+        }
+    }
+
     /**
      * 하차 처리 - 버스 번호와 조직 ID 사용
      */
     private boolean processAlighting(PassengerState state, String busNumber, String organizationId) {
         log.info("🚪 [하차처리] 자동 하차 처리 시작 - 사용자: {}, 버스: {}", state.getUserId(), busNumber);
-=======
-    private boolean processAlighting(PassengerState state, Bus bus) {
-        log.info("🚪 [하차처리] 자동 하차 처리 시작 - 사용자: {}, 버스: {}", state.getUserId(), bus.getBusNumber());
->>>>>>> b31a40c8
         try {
             BusBoardingDTO boardingDTO = new BusBoardingDTO();
             boardingDTO.setBusNumber(busNumber);
@@ -570,7 +405,6 @@
             boardingDTO.setUserId(state.getUserId());
             boardingDTO.setAction(BusBoardingDTO.BoardingAction.ALIGHT);
             boardingDTO.setTimestamp(System.currentTimeMillis());
-<<<<<<< HEAD
 
             log.info("📋 [하차처리] 하차 DTO 생성 완료 - {}", boardingDTO);
             log.info("🚀 [하차처리] BusService.processBusBoarding 호출 시작");
@@ -578,13 +412,7 @@
             boolean success = busService.processBusBoarding(boardingDTO);
 
             log.info("🎯 [하차처리] BusService.processBusBoarding 호출 결과: {}", success);
-
-=======
-            log.info("📋 [하차처리] 하차 DTO 생성 완료 - {}", boardingDTO);
-            log.info("🚀 [하차처리] BusService.processBusBoarding 호출 시작");
-            boolean success = busService.processBusBoarding(boardingDTO);
-            log.info("🎯 [하차처리] BusService.processBusBoarding 호출 결과: {}", success);
->>>>>>> b31a40c8
+          
             if (success) {
                 state.setOnBus(false);
                 state.setCurrentBusNumber(null);
@@ -592,34 +420,21 @@
                 state.resetBoardingDetectionCount();
                 state.resetAlightingDetectionCount();
                 log.info("🎉 [하차처리] 승객 자동 하차 처리 완료! - 사용자: {}, 버스: {}",
-<<<<<<< HEAD
                         state.getUserId(), busNumber);
                 return true;
             } else {
                 log.warn("❌ [하차처리] 승객 자동 하차 처리 실패 - 사용자: {}, 버스: {}",
                         state.getUserId(), busNumber);
-=======
-                        state.getUserId(), bus.getBusNumber());
-                return true;
-            } else {
-                log.warn("❌ [하차처리] 승객 자동 하차 처리 실패 - 사용자: {}, 버스: {}",
-                        state.getUserId(), bus.getBusNumber());
->>>>>>> b31a40c8
                 state.resetAlightingDetectionCount();
                 return false;
             }
         } catch (Exception e) {
             log.error("❌ [하차처리] 자동 하차 처리 중 오류 발생 - 사용자: {}, 버스: {}, 오류: {}",
-<<<<<<< HEAD
                     state.getUserId(), busNumber, e.getMessage(), e);
-=======
-                    state.getUserId(), bus.getBusNumber(), e.getMessage(), e);
->>>>>>> b31a40c8
-            return false;
-        }
-    }
-
-<<<<<<< HEAD
+            return false;
+        }
+    }
+
     /**
      * 버스 위치 정보와 거리를 담는 내부 클래스
      */
@@ -632,13 +447,6 @@
         BusLocationDistance(String busNumber, String organizationId, double distance, double estimatedSpeed) {
             this.busNumber = busNumber;
             this.organizationId = organizationId;
-=======
-    private static class BusDistance {
-        final Bus bus;
-        final double distance;
-        BusDistance(Bus bus, double distance) {
-            this.bus = bus;
->>>>>>> b31a40c8
             this.distance = distance;
             this.estimatedSpeed = estimatedSpeed;
         }
